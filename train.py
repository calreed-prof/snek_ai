--- conflicted
+++ resolved
@@ -106,17 +106,12 @@
             new_population.append(child)
 
         self.population = new_population
-<<<<<<< HEAD
-
         # Decay mutation strength while respecting the minimum threshold
         self.mutation_strength *= self.mutation_decay
         if self.mutation_strength < self.min_mutation_strength:
             self.mutation_strength = self.min_mutation_strength
 
         best_fitness_this_gen = scored_population[0][0] if scored_population else -float('inf')
-=======
-        best_fitness_this_gen = scored_population[0][0] if scored_population else -float("inf")
->>>>>>> 4b786fe1
         return best_fitness_this_gen, scored_population[0][1] if scored_population else None
 
     def mutate_weights(self, weights_tensor: torch.Tensor) -> torch.Tensor:
